--- conflicted
+++ resolved
@@ -1,6 +1,5 @@
 """Backend package for application services."""
 
-<<<<<<< HEAD
 from .services import (
     LocalStorageService,
     S3StorageService,
@@ -15,7 +14,6 @@
     reset_auth_state,
     session_manager,
     user_repository,
-=======
 from .services.excuse_api import ExcuseAPI, create_excuse_app
 from .services.excuses import (
     DEFAULT_FIXTURE_PATH,
@@ -30,7 +28,6 @@
     LocalStorageService,
     S3StorageService,
     get_storage_service,
->>>>>>> fb97d74c
 )
 
 __all__ = [
@@ -45,7 +42,6 @@
     "StorageService",
     "LocalStorageService",
     "S3StorageService",
-<<<<<<< HEAD
     "auth_app",
     "user_repository",
     "session_manager",
@@ -54,7 +50,5 @@
     "reset_auth_state",
     "require_authenticated_user",
     "require_admin_user",
-=======
     "get_storage_service",
->>>>>>> fb97d74c
 ]