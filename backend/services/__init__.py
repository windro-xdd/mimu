"""Service layer for backend utilities."""

<<<<<<< HEAD
from .leaderboard import (
    LeaderboardAPI,
    LeaderboardEntry,
    LeaderboardService,
    UserProfile,
    create_leaderboard_api,
=======
feature-gamification-service-redis-leaderboard-achievements
from .gamification import (
    Achievement,

from __future__ import annotations

from .gamification import (
 main
    GamificationConfig,
    GamificationEventResult,
    GamificationService,
    get_gamification_service,

from .auth import (
    app as auth_app,
    get_session_manager,
    get_user_repository,
    require_admin_user,
    require_authenticated_user,
    reset_auth_state,
    session_manager,
    user_repository,
)
from .excuse_api import ExcuseAPI, create_excuse_app
from .excuses import (
    DEFAULT_FIXTURE_PATH,
    ExcuseSeedConfig,
    ExcuseSeedError,
    ExcuseService,
    get_excuse_service,
    load_excuse_fixture,
)
from .leaderboard import (
    GamificationService,
    RateLimitInfo,
    RedisRateLimitClient,
    RedisRateLimiter,
    RedisSortedSetClient,
    TimerLeaderboardAPI,
    TimerLeaderboardService,
    TimerRateLimitExceeded,
    TimerSubmissionError,
    TimerSubmissionPayload,
    TimerSubmissionResult,
    TimerSummaryRepository,
    TimerTokenError,
    TimerTokenSigner,
    TimerValidationError,
)
from .memes import (
    MemeCreator,
    MemeRecord,
    MemesFilter,
    MemesQueryParams,
    MemesService,
    PaginatedMemes,
    Pagination,
    RandomMemeCache,
    SQLAlchemyMemesRepository,
    create_memes_app,
    get_memes_service,
    InMemoryMemesRepository,
main
>>>>>>> aea08734
)
from .storage import (
    LocalStorageService,
    S3StorageService,
    StorageConfig,
    StorageService,
    get_storage_service,
)

__all__ = [
<<<<<<< HEAD
    "LeaderboardAPI",
    "LeaderboardEntry",
    "LeaderboardService",
    "UserProfile",
    "create_leaderboard_api",
=======
feature-gamification-service-redis-leaderboard-achievements
    "Achievement",
    "GamificationConfig",
    "GamificationEventResult",
    "GamificationService",
    "get_gamification_service",

    "GamificationConfig",
    "GamificationEventResult",
    "GamificationService",
    "ExcuseAPI",
    "ExcuseSeedConfig",
    "ExcuseSeedError",
    "ExcuseService",
    "DEFAULT_FIXTURE_PATH",
    "create_excuse_app",
    "get_excuse_service",
    "load_excuse_fixture",
    "GamificationService",
    "RateLimitInfo",
    "RedisRateLimitClient",
    "RedisRateLimiter",
    "RedisSortedSetClient",
    "TimerLeaderboardAPI",
    "TimerLeaderboardService",
    "TimerRateLimitExceeded",
    "TimerSubmissionError",
    "TimerSubmissionPayload",
    "TimerSubmissionResult",
    "TimerSummaryRepository",
    "TimerTokenError",
    "TimerTokenSigner",
    "TimerValidationError",
    "MemesService",
    "MemesFilter",
    "MemesQueryParams",
    "MemeRecord",
    "MemeCreator",
    "RandomMemeCache",
    "PaginatedMemes",
    "Pagination",
    "InMemoryMemesRepository",
    "SQLAlchemyMemesRepository",
    "create_memes_app",
    "get_memes_service",
main
>>>>>>> aea08734
    "StorageConfig",
    "StorageService",
    "LocalStorageService",
    "S3StorageService",
    "StorageConfig",
    "StorageService",
    "get_gamification_service",
    "get_storage_service",
    "auth_app",
    "user_repository",
    "session_manager",
    "get_user_repository",
    "get_session_manager",
    "reset_auth_state",
    "require_authenticated_user",
    "require_admin_user",
]<|MERGE_RESOLUTION|>--- conflicted
+++ resolved
@@ -1,13 +1,13 @@
 """Service layer for backend utilities."""
 
-<<<<<<< HEAD
+feat-leaderboards-api-score-timer-redis-hydrate
 from .leaderboard import (
     LeaderboardAPI,
     LeaderboardEntry,
     LeaderboardService,
     UserProfile,
     create_leaderboard_api,
-=======
+
 feature-gamification-service-redis-leaderboard-achievements
 from .gamification import (
     Achievement,
@@ -71,7 +71,7 @@
     get_memes_service,
     InMemoryMemesRepository,
 main
->>>>>>> aea08734
+main
 )
 from .storage import (
     LocalStorageService,
@@ -82,13 +82,13 @@
 )
 
 __all__ = [
-<<<<<<< HEAD
+ feat-leaderboards-api-score-timer-redis-hydrate
     "LeaderboardAPI",
     "LeaderboardEntry",
     "LeaderboardService",
     "UserProfile",
     "create_leaderboard_api",
-=======
+
 feature-gamification-service-redis-leaderboard-achievements
     "Achievement",
     "GamificationConfig",
@@ -135,7 +135,7 @@
     "create_memes_app",
     "get_memes_service",
 main
->>>>>>> aea08734
+main
     "StorageConfig",
     "StorageService",
     "LocalStorageService",
